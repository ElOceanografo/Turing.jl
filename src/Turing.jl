module Turing

using Reexport, ForwardDiff
using DistributionsAD, Bijectors, StatsFuns, SpecialFunctions
using Statistics, LinearAlgebra
using Libtask
@reexport using Distributions, MCMCChains
using Compat: pkgversion

using AdvancedVI: AdvancedVI
using DynamicPPL: DynamicPPL
import DynamicPPL: NoDist, NamedDist
using LogDensityProblems: LogDensityProblems
using NamedArrays: NamedArrays
using Accessors: Accessors
using StatsAPI: StatsAPI
using StatsBase: StatsBase
using AbstractMCMC

using Accessors: Accessors

using Printf: Printf
using Random: Random
using LinearAlgebra: I

using ADTypes: ADTypes, AutoForwardDiff, AutoReverseDiff, AutoMooncake

const DEFAULT_ADTYPE = ADTypes.AutoForwardDiff()

const PROGRESS = Ref(true)

# TODO: remove `PROGRESS` and this function in favour of `AbstractMCMC.PROGRESS`
"""
    setprogress!(progress::Bool)

Enable progress logging in Turing if `progress` is `true`, and disable it otherwise.
"""
function setprogress!(progress::Bool)
    @info "[Turing]: progress logging is $(progress ? "enabled" : "disabled") globally"
    PROGRESS[] = progress
    AbstractMCMC.setprogress!(progress; silent=true)
    return progress
end

# Random probability measures.
include("stdlib/distributions.jl")
include("stdlib/RandomMeasures.jl")
include("mcmc/Inference.jl")  # inference algorithms
using .Inference
include("variational/VariationalInference.jl")
using .Variational

include("optimisation/Optimisation.jl")
using .Optimisation

<<<<<<< HEAD
include("experimental/Experimental.jl")
include("deprecated.jl") # to be removed in the next minor version release

include("extensions.jl")
export marginalize

=======
>>>>>>> 5a3f7aa4
###########
# Exports #
###########
# `using` statements for stuff to re-export
using DynamicPPL:
    @model,
    @varname,
    pointwise_loglikelihoods,
    generated_quantities,
    returned,
    logprior,
    logjoint,
    condition,
    decondition,
    fix,
    unfix,
    prefix,
    conditioned,
    to_submodel,
    LogDensityFunction,
    @addlogprob!
using StatsBase: predict
using OrderedCollections: OrderedDict

# Turing essentials - modelling macros and inference algorithms
export
    # DEPRECATED
    generated_quantities,
    # Modelling - AbstractPPL and DynamicPPL
    @model,
    @varname,
    to_submodel,
    prefix,
    LogDensityFunction,
    @addlogprob!,
    # Sampling - AbstractMCMC
    sample,
    MCMCThreads,
    MCMCDistributed,
    MCMCSerial,
    # Samplers - Turing.Inference
    Prior,
    MH,
    Emcee,
    ESS,
    Gibbs,
    HMC,
    SGLD,
    SGHMC,
    PolynomialStepsize,
    HMCDA,
    NUTS,
    IS,
    SMC,
    PG,
    CSMC,
    RepeatSampler,
    externalsampler,
    # Variational inference - AdvancedVI
    vi,
    ADVI,
    q_locationscale,
    q_meanfield_gaussian,
    q_fullrank_gaussian,
    # ADTypes
    AutoForwardDiff,
    AutoReverseDiff,
    AutoMooncake,
    # Debugging - Turing
    setprogress!,
    # Distributions
    Flat,
    FlatPos,
    BinomialLogit,
    OrderedLogistic,
    LogPoisson,
    # Tools to work with Distributions
    I,  # LinearAlgebra
    filldist,  # DistributionsAD
    arraydist,  # DistributionsAD
    NamedDist,  # DynamicPPL
    # Predictions - DynamicPPL
    predict,
    # Querying model probabilities - DynamicPPL
    returned,
    pointwise_loglikelihoods,
    logprior,
    loglikelihood,
    logjoint,
    condition,
    decondition,
    conditioned,
    fix,
    unfix,
    OrderedDict, # OrderedCollections
    # Point estimates - Turing.Optimisation
    # The MAP and MLE exports are only needed for the Optim.jl interface.
    maximum_a_posteriori,
    maximum_likelihood,
    MAP,
    MLE

end<|MERGE_RESOLUTION|>--- conflicted
+++ resolved
@@ -53,15 +53,6 @@
 include("optimisation/Optimisation.jl")
 using .Optimisation
 
-<<<<<<< HEAD
-include("experimental/Experimental.jl")
-include("deprecated.jl") # to be removed in the next minor version release
-
-include("extensions.jl")
-export marginalize
-
-=======
->>>>>>> 5a3f7aa4
 ###########
 # Exports #
 ###########
